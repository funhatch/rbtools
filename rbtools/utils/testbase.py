import os
import sys
import unittest
import uuid
from tempfile import mkdtemp

<<<<<<< HEAD
try:
    from cStringIO import StringIO
except ImportError:
    from StringIO import StringIO
=======
from rbtools.utils.filesystem import cleanup_tempfiles
>>>>>>> 58ccae27


class RBTestBase(unittest.TestCase):
    """Base class for RBTools tests.

    Its side effect in that it change home directory before test suit will
    run. This is because RBTools actively works with files and almost all
    tests employ file I/O operations."""
    def setUp(self):
        self.set_user_home_tmp()

    def tearDown(self):
        cleanup_tempfiles()

    def create_tmp_dir(self):
        """Creates and returnds tmp directory located in CWD."""
        return mkdtemp(dir=os.getcwd())

    def chdir_tmp(self, dir=None):
        """Changes current directory to a temoprary directory."""
        dirname = mkdtemp(dir=dir)
        os.chdir(dirname)
        return dirname

    def gen_uuid(self):
        """Generates UUID value which can be useful where some unique value
        is required."""
        return str(uuid.uuid4())

    def get_user_home(self):
        """Returns current user's home directory."""
        return os.environ['HOME']

    def is_exe_in_path(sefl, name):
        """Checks whether an executable is in the user's search path.

        This expects a name without any system-specific executable extension.
        It will append the proper extension as necessary. For example,
        use "myapp" and not "myapp.exe".

        This will return True if the app is in the path, or False otherwise.

        Taken from djblets.util.filesystem to avoid an extra dependency
        """

        if sys.platform == 'win32' and not name.endswith('.exe'):
            name += ".exe"

        for dir in os.environ['PATH'].split(os.pathsep):
            if os.path.exists(os.path.join(dir, name)):
                return True

        return False

    def reset_cl_args(self, values=[]):
        """Replaces command-line arguments with new ones. Useful for testing
        program's command-line options."""
        sys.argv = values

    def set_user_home(self, path):
        """Set home directory of current user."""
        os.environ['HOME'] = path

    def set_user_home_tmp(self):
        """Set temporary directory as current user's home."""
        self.set_user_home(mkdtemp())

    def catch_output(self, func):
        stdout = sys.stdout
        outbuf = StringIO()
        sys.stdout = outbuf
        func()
        sys.stdout = stdout
        return outbuf.getvalue()<|MERGE_RESOLUTION|>--- conflicted
+++ resolved
@@ -4,14 +4,12 @@
 import uuid
 from tempfile import mkdtemp
 
-<<<<<<< HEAD
 try:
     from cStringIO import StringIO
 except ImportError:
     from StringIO import StringIO
-=======
+
 from rbtools.utils.filesystem import cleanup_tempfiles
->>>>>>> 58ccae27
 
 
 class RBTestBase(unittest.TestCase):
