"""A client for Bazaar and Breezy."""

from __future__ import unicode_literals

import logging
import os
import re

import six

from rbtools.clients import SCMClient, RepositoryInfo
from rbtools.clients.errors import TooManyRevisionsError
from rbtools.utils.checks import check_install
from rbtools.utils.diffs import filter_diff, normalize_patterns
from rbtools.utils.process import execute


USING_PARENT_PREFIX = 'Using parent branch '


class BazaarClient(SCMClient):
    """A client for Bazaar and Breezy.

    This is a wrapper that fetches repository information and generates
    compatible diffs.

    It supports the legacy Bazaar client, as well as the modern Breezy.

    Version Changed:
        2.0.1:
        Added support for Breezy.
    """

    name = 'Bazaar'
    server_tool_names = 'Bazaar'
    supports_diff_exclude_patterns = True
    supports_parent_diffs = True
    can_branch = True

    INDEX_FILE_RE = re.compile(b"===.+'(.+?)'\n")

    # Regular expression that matches the path to the current branch.
    #
    # For branches with shared repositories, Bazaar reports
    # "repository branch: /foo", but for standalone branches it reports
    # "branch root: /foo".
    BRANCH_REGEX = (
        r'\w*(repository branch|branch root|checkout root|checkout of branch):'
        r' (?P<branch_path>.+)$')

    # Revision separator (two ..s without escaping, and not followed by a /).
    # This is the same regex used in bzrlib/option.py:_parse_revision_spec.
    REVISION_SEPARATOR_REGEX = re.compile(r'\.\.(?![\\/])')

<<<<<<< HEAD
    def get_local_path(self):
        """Return the local path to the working tree.
=======
    def __init__(self, **kwargs):
        """Initialize the client.

        Args:
            **kwargs (dict):
                Keyword arguments to pass through to the base class.
        """
        super(BazaarClient, self).__init__(**kwargs)

        # The command used to execute bzr. This will be 'brz' if Breezy
        # is used. This will be updated later.
        self.bzr = 'bzr'

        # Separately (since either bzr or brz might be used), we want to
        # maintain a flag indicating if this is Breezy, since it changes
        # some semantics.
        self.is_breezy = False

    def get_repository_info(self):
        """Return repository information for the current working tree.
>>>>>>> 4eda5418

        Returns:
            unicode:
            The filesystem path of the repository on the client system.
        """
        if check_install(['brz', 'help']):
            # This is Breezy.
            self.bzr = 'brz'
            self.is_breezy = True
        elif check_install(['bzr', 'help']):
            # This is either a legacy Bazaar (aliased to bzr) or the
            # modern Breezy. Let's find out.
            version = execute(['bzr', '--version'],
                              ignore_errors=True)

            self.is_breezy = version.startswith('Breezy')
            self.bzr = 'bzr'
        else:
            logging.debug('Unable to execute "brz help" or "bzr help": '
                          'skipping Bazaar')
            return None

        bzr_info = execute([self.bzr, 'info'], ignore_errors=True)

        if 'ERROR: Not a branch:' in bzr_info:
<<<<<<< HEAD
            return None

        # This is a branch, let's get its attributes:
        branch_match = re.search(self.BRANCH_REGEX, bzr_info, re.MULTILINE)

        path = branch_match.group('branch_path')

        if path == '.':
            path = os.getcwd()

        return path
=======
            # This is not a branch:
            repository_info = None
        elif '(format: git)' in bzr_info:
            # This is a Git repository, which Breezy will happily use, but
            # we want to prioritize Git.
            repository_info = None
        else:
            # This is a branch, let's get its attributes:
            branch_match = re.search(self.BRANCH_REGEX, bzr_info, re.MULTILINE)

            path = branch_match.group('branch_path')

            if path == '.':
                path = os.getcwd()
>>>>>>> 4eda5418

    def get_repository_info(self):
        """Return repository information for the current working tree.

        Returns:
            rbtools.clients.RepositoryInfo:
            The repository info structure.
        """
        path = self.get_local_path()

        if not path:
            return None

        return RepositoryInfo(
            path=path,
            base_path='/',  # Diffs are always relative to the root.
            local_path=path)

    def parse_revision_spec(self, revisions=[]):
        """Parse the given revision spec.

        Args:
            revisions (list of unicode, optional):
                A list of revisions as specified by the user. Items in the
                list do not necessarily represent a single revision, since the
                user can use SCM-native syntaxes such as ``r1..r2`` or
                ``r1:r2``. SCMTool-specific overrides of this method are
                expected to deal with such syntaxes.

        Raises:
            rbtools.clients.errors.InvalidRevisionSpecError:
                The given revisions could not be parsed.

            rbtools.clients.errors.TooManyRevisionsError:
                The specified revisions list contained too many revisions.

        Returns:
            dict:
            A dictionary with the following keys:

            ``base`` (:py:class:`unicode`):
                A revision to use as the base of the resulting diff.

            ``tip`` (:py:class:`unicode`):
                A revision to use as the tip of the resulting diff.

            ``parent_base`` (:py:class:`unicode`, optional):
                The revision to use as the base of a parent diff.

            These will be used to generate the diffs to upload to Review Board
            (or print). The diff for review will include the changes in (base,
            tip], and the parent diff (if necessary) will include (parent,
            base].

            If a single revision is passed in, this will return the parent of
            that revision for "base" and the passed-in revision for "tip".

            If zero revisions are passed in, this will return the current HEAD
            as 'tip', and the upstream branch as 'base', taking into account
            parent branches explicitly specified via --parent.
        """
        n_revs = len(revisions)
        result = {}

        if n_revs == 0:
            # No revisions were passed in--start with HEAD, and find the
            # submit branch automatically.
            result['tip'] = self._get_revno()
            result['base'] = self._get_revno('ancestor:')
        elif n_revs == 1 or n_revs == 2:
            # If there's a single argument, try splitting it on '..'
            if n_revs == 1:
                revisions = self.REVISION_SEPARATOR_REGEX.split(revisions[0])
                n_revs = len(revisions)

            if n_revs == 1:
                # Single revision. Extract the parent of that revision to use
                # as the base.
                result['base'] = self._get_revno('before:' + revisions[0])
                result['tip'] = self._get_revno(revisions[0])
            elif n_revs == 2:
                # Two revisions.
                result['base'] = self._get_revno(revisions[0])
                result['tip'] = self._get_revno(revisions[1])
            else:
                raise TooManyRevisionsError

            # XXX: I tried to automatically find the parent diff revision here,
            # but I really don't understand the difference between submit
            # branch, parent branch, bound branches, etc. If there's some way
            # to know what to diff against, we could use
            #     'bzr missing --mine-only --my-revision=(base) --line'
            # to see if we need a parent diff.
        else:
            raise TooManyRevisionsError

        if self.options.parent_branch:
            result['parent_base'] = result['base']
            result['base'] = self._get_revno(
                'ancestor:%s' % self.options.parent_branch)

        return result

    def _get_revno(self, revision_spec=None):
        """Convert a revision spec to a revision number.

        Args:
            revision_spec (unicode, optional):
                The revision spec to convert.

        Returns:
            unicode:
            A new revision spec that contains a revision number instead of a
            symbolic revision.
        """
        command = [self.bzr, 'revno']

        if revision_spec:
            command += ['-r', revision_spec]

        result = execute(command).strip().split('\n')

        if len(result) == 1:
            return 'revno:' + result[0]
        elif len(result) == 2 and result[0].startswith(USING_PARENT_PREFIX):
            branch = result[0][len(USING_PARENT_PREFIX):]
            return 'revno:%s:%s' % (result[1], branch)
        else:
            return None

    def diff(self, revisions, include_files=[], exclude_patterns=[],
             extra_args=[], **kwargs):
        """Perform a diff using the given revisions.

        If the revision spec is empty, this returns the diff of the current
        branch with respect to its parent. If a single revision is passed in,
        this returns the diff of the change introduced in that revision. If two
        revisions are passed in, this will do a diff between those two
        revisions.

        Args:
            revisions (dict):
                A dictionary of revisions, as returned by
                :py:meth:`parse_revision_spec`.

            include_files (list of unicode, optional):
                A list of files to whitelist during the diff generation.

            exclude_patterns (list of unicode, optional):
                A list of shell-style glob patterns to blacklist during diff
                generation.

            extra_args (list, unused):
                Additional arguments to be passed to the diff generation.
                Unused for Bazaar.

            **kwargs (dict, unused):
                Unused keyword arguments.

        Returns:
            dict:
            A dictionary containing the following keys:

            ``diff`` (:py:class:`bytes`):
                The contents of the diff to upload.

            ``parent_diff`` (:py:class:`bytes`, optional):
                The contents of the parent diff, if available.
        """
        exclude_patterns = normalize_patterns(exclude_patterns,
                                              self.get_repository_info().path)

        diff = self._get_range_diff(revisions['base'], revisions['tip'],
                                    include_files, exclude_patterns)

        if 'parent_base' in revisions:
            parent_diff = self._get_range_diff(
                revisions['parent_base'], revisions['base'], include_files,
                exclude_patterns)
        else:
            parent_diff = None

        return {
            'diff': diff,
            'parent_diff': parent_diff,
        }

    def _get_range_diff(self, base, tip, include_files, exclude_patterns=[]):
        """Return the diff between 'base' and 'tip'.

        Args:
            base (unicode):
                The name of the base revision.

            tip (unicode):
                The name of the tip revision.

            include_files (list of unicode):
                A list of files to whitelist during the diff generation.

            exclude_patterns (list of unicode, optional):
                A list of shell-style glob patterns to blacklist during diff
                generation.

        Returns:
            bytes:
            The generated diff contents.
        """
        diff_cmd = [
            self.bzr,
            'diff',
            '-q',
        ]

        if self.is_breezy:
            # Turn off the "old/" and "new/" prefixes. This is mostly to
            # ensure consistency with legacy Bazaar and for compatibility
            # with versions of Review Board that expect legacy Bazaar diffs.
            diff_cmd.append('--prefix=:')

        diff_cmd += [
            '-r',
            '%s..%s' % (base, tip),
        ] + include_files

        diff = execute(diff_cmd, ignore_errors=True, log_output_on_error=False,
                       split_lines=True, results_unicode=False)

        if diff:
            if exclude_patterns:
                diff = filter_diff(diff, self.INDEX_FILE_RE, exclude_patterns,
                                   base_dir=self.get_repository_info().path)

            return b''.join(diff)
        else:
            return None

    def get_raw_commit_message(self, revisions):
        """Extract the commit message based on the provided revision range.

        Args:
            revisions (dict):
                A dictionary containing ``base`` and ``tip`` keys.

        Returns:
            unicode:
            The commit messages of all commits between (base, tip].
        """
        # The result is content in the form of:
        #
        # 2014-01-02  First Name  <email@address>
        #
        # <tab>line 1
        # <tab>line 2
        # <tab>...
        #
        # 2014-01-02  First Name  <email@address>
        #
        # ...
        log_cmd = [
            self.bzr,
            'log',
            '-r',
            '%s..%s' % (revisions['base'], revisions['tip']),
        ]

        # Find out how many commits there are, then log limiting to one fewer.
        # This is because diff treats the range as (r1, r2] while log treats
        # the lange as [r1, r2].
        lines = execute(log_cmd + ['--line'],
                        ignore_errors=True, split_lines=True)
        n_revs = len(lines) - 1

        lines = execute(
            log_cmd + ['--gnu-changelog', '-l', six.text_type(n_revs)],
            ignore_errors=True,
            split_lines=True)

        message = []

        for line in lines:
            # We only care about lines that start with a tab (commit message
            # lines) or blank lines.
            if line.startswith('\t'):
                message.append(line[1:])
            elif not line.strip():
                message.append(line)

        return ''.join(message).strip()

    def get_current_branch(self):
        """Return the name of the current branch.

        Returns:
            unicode:
            A string with the name of the current branch.
        """
        return execute([self.bzr, 'nick'], ignore_errors=True).strip()<|MERGE_RESOLUTION|>--- conflicted
+++ resolved
@@ -52,10 +52,6 @@
     # This is the same regex used in bzrlib/option.py:_parse_revision_spec.
     REVISION_SEPARATOR_REGEX = re.compile(r'\.\.(?![\\/])')
 
-<<<<<<< HEAD
-    def get_local_path(self):
-        """Return the local path to the working tree.
-=======
     def __init__(self, **kwargs):
         """Initialize the client.
 
@@ -74,9 +70,8 @@
         # some semantics.
         self.is_breezy = False
 
-    def get_repository_info(self):
-        """Return repository information for the current working tree.
->>>>>>> 4eda5418
+    def get_local_path(self):
+        """Return the local path to the working tree.
 
         Returns:
             unicode:
@@ -102,7 +97,11 @@
         bzr_info = execute([self.bzr, 'info'], ignore_errors=True)
 
         if 'ERROR: Not a branch:' in bzr_info:
-<<<<<<< HEAD
+            return None
+
+        if '(format: git)' in bzr_info:
+            # This is a Git repository, which Breezy will happily use, but
+            # we want to prioritize Git.
             return None
 
         # This is a branch, let's get its attributes:
@@ -114,22 +113,6 @@
             path = os.getcwd()
 
         return path
-=======
-            # This is not a branch:
-            repository_info = None
-        elif '(format: git)' in bzr_info:
-            # This is a Git repository, which Breezy will happily use, but
-            # we want to prioritize Git.
-            repository_info = None
-        else:
-            # This is a branch, let's get its attributes:
-            branch_match = re.search(self.BRANCH_REGEX, bzr_info, re.MULTILINE)
-
-            path = branch_match.group('branch_path')
-
-            if path == '.':
-                path = os.getcwd()
->>>>>>> 4eda5418
 
     def get_repository_info(self):
         """Return repository information for the current working tree.
