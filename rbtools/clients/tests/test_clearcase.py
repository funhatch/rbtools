"""Unit tests for ClearCaseClient."""

from __future__ import unicode_literals

import os
import re

import kgb

from rbtools.clients.clearcase import ClearCaseClient, ClearCaseRepositoryInfo
from rbtools.clients.errors import SCMClientDependencyError, SCMError
from rbtools.clients.tests import SCMClientTestCase
<<<<<<< HEAD
from rbtools.deprecation import RemovedInRBTools50Warning
from rbtools.utils.checks import check_gnu_diff, check_install
=======
from rbtools.utils.checks import check_gnu_diff, check_install
from rbtools.utils.filesystem import is_exe_in_path
>>>>>>> ded9ffea
from rbtools.utils.process import execute


_SNAPSHOT_VIEW_INFO = [
    '  snapshot-view-test',
    '/home/user/stgloc_view1/user/snapshot-view-test.vws',
    'Created 2021-06-18T18:10:32-04:00 by user.user@localhost.localdomain',
    ('Last modified 2021-06-24T17:01:39-04:00 by '
     'user.user@localhost.localdomain'),
    ('Last accessed 2021-06-24T17:01:39-04:00 by '
     'user.user@localhost.localdomain'),
    ('Last read of private data 2021-06-24T17:01:39-04:00 by '
     'user.user@localhost.localdomain'),
    ('Last config spec update 2021-06-24T15:40:22-04:00 by '
     'user.user@localhost.localdomain'),
    ('Last view private object update 2021-06-24T17:01:39-04:00 by '
     'user.user@localhost.localdomain'),
    'Text mode: unix',
    'Properties: snapshot readwrite',
    'Owner: user            : rwx (all)',
    'Group: user            : rwx (all)',
    'Other:                  : r-x (read)',
    'Additional groups: wheel',
]


_DYNAMIC_VIEW_INFO = [
    '* test-view            /viewstore/test-view.vbs',
    'Created 2021-06-10T01:49:46-04:00 by user.user@localhost.localdomain',
    ('Last modified 2021-06-10T01:49:46-04:00 by '
     'user.user@localhost.localdomain'),
    ('Last accessed 2021-06-10T01:49:46-04:00 by '
     'user.user@localhost.localdomain'),
    ('Last config spec update 2021-06-10T01:49:46-04:00 by '
     'user.user@localhost.localdomain'),
    'Text mode: unix',
    'Properties: dynamic readwrite shareable_dos',
    'Owner: user            : rwx (all)',
    'Group: user            : rwx (all)',
    'Other:                  : r-x (read)',
    'Additional groups: wheel',
]


_UCM_VIEW_INFO = [
    '* development-view            /viewstore/development-view.vbs',
    'Created 2021-06-10T01:49:46-04:00 by user.user@localhost.localdomain',
    ('Last modified 2021-06-10T01:49:46-04:00 by '
     'user.user@localhost.localdomain'),
    ('Last accessed 2021-06-10T01:49:46-04:00 by '
     'user.user@localhost.localdomain'),
    ('Last config spec update 2021-06-10T01:49:46-04:00 by '
     'user.user@localhost.localdomain'),
    'Text mode: unix',
    'Properties: dynamic ucmview readwrite shareable_dos',
    'Owner: user            : rwx (all)',
    'Group: user            : rwx (all)',
    'Other:                  : r-x (read)',
    'Additional groups: wheel',
]


_AUTOMATIC_VIEW_INFO = [
    '* development-view            /viewstore/development-view.vbs',
    'Created 2021-06-10T01:49:46-04:00 by user.user@localhost.localdomain',
    ('Last modified 2021-06-10T01:49:46-04:00 by '
     'user.user@localhost.localdomain'),
    ('Last accessed 2021-06-10T01:49:46-04:00 by '
     'user.user@localhost.localdomain'),
    ('Last config spec update 2021-06-10T01:49:46-04:00 by '
     'user.user@localhost.localdomain'),
    'Text mode: unix',
    'Properties: automatic readwrite shareable_dos',
    'Owner: user            : rwx (all)',
    'Group: user            : rwx (all)',
    'Other:                  : r-x (read)',
    'Additional groups: wheel',
]


_WEBVIEW_VIEW_INFO = [
    '* development-view            /viewstore/development-view.vbs',
    'Created 2021-06-10T01:49:46-04:00 by user.user@localhost.localdomain',
    ('Last modified 2021-06-10T01:49:46-04:00 by '
     'user.user@localhost.localdomain'),
    ('Last accessed 2021-06-10T01:49:46-04:00 by '
     'user.user@localhost.localdomain'),
    ('Last config spec update 2021-06-10T01:49:46-04:00 by '
     'user.user@localhost.localdomain'),
    'Text mode: unix',
    'Properties: webview readwrite shareable_dos',
    'Owner: user            : rwx (all)',
    'Group: user            : rwx (all)',
    'Other:                  : r-x (read)',
    'Additional groups: wheel',
]


<<<<<<< HEAD
class ClearCaseClientTests(SCMClientTestCase):
    """Unit tests for ClearCaseClient."""

    scmclient_cls = ClearCaseClient

    def setUp(self):
        super(ClearCaseClientTests, self).setUp()

        self.set_user_home(os.path.join(self.testdata_dir, 'homedir'))

    def test_check_dependencies_with_found(self):
        """Testing ClearCaseClient.check_dependencies with found"""
        self.spy_on(check_install, op=kgb.SpyOpMatchAny([
            {
                'args': (['cleartool', 'help'],),
                'op': kgb.SpyOpReturn(True),
            },
        ]))

        client = self.build_client(setup=False)
        client.check_dependencies()

        self.assertSpyCallCount(check_install, 1)
        self.assertSpyCalledWith(check_install, ['cleartool', 'help'])

    def test_check_dependencies_with_missing(self):
        """Testing ClearCaseClient.check_dependencies with dependencies
        missing
        """
        self.spy_on(check_install, op=kgb.SpyOpReturn(False))

        client = self.build_client(setup=False)

        message = "Command line tools ('cleartool') are missing."

        with self.assertRaisesMessage(SCMClientDependencyError, message):
            client.check_dependencies()

        self.assertSpyCallCount(check_install, 1)
        self.assertSpyCalledWith(check_install, ['cleartool', 'help'])

    def test_host_properties_with_deps_missing(self):
        """Testing ClearCaseClient.host_properties with dependencies missing"""
        self.spy_on(check_install, op=kgb.SpyOpReturn(False))
        self.spy_on(RemovedInRBTools50Warning.warn)

        client = self.build_client(setup=False)

        # Make sure dependencies are checked for this test before we run
        # host_properties(). This will be the expected setup flow.
        self.assertFalse(client.has_dependencies())

        with self.assertLogs(level='DEBUG') as ctx:
            props = client.host_properties

        self.assertIsNone(props)

        self.assertEqual(
            ctx.records[0].msg,
            'Unable to execute "cleartool help": skipping ClearCase')
        self.assertSpyNotCalled(RemovedInRBTools50Warning.warn)

        self.assertSpyCallCount(check_install, 1)
        self.assertSpyCalledWith(check_install, ['cleartool', 'help'])

    def test_host_properties_with_deps_not_checked(self):
        """Testing ClearCaseClient.host_properties with dependencies not
        checked
        """
        # A False value is used just to ensure host_properties() bails early,
        # and to minimize side-effects.
        self.spy_on(check_install, op=kgb.SpyOpReturn(False))

        client = self.build_client(setup=False)

        message = re.escape(
            'Either ClearCaseClient.setup() or '
            'ClearCaseClient.has_dependencies() must be called before other '
            'functions are used. This will be required starting in '
            'RBTools 5.0.'
        )

        with self.assertLogs(level='DEBUG') as ctx:
            with self.assertWarnsRegex(RemovedInRBTools50Warning, message):
                client.host_properties

        self.assertEqual(
            ctx.records[0].msg,
            'Unable to execute "cleartool help": skipping ClearCase')

        self.assertSpyCallCount(check_install, 1)
        self.assertSpyCalledWith(check_install, ['cleartool', 'help'])

    def test_get_local_path_with_deps_missing(self):
        """Testing ClearCaseClient.get_local_path with dependencies missing"""
        self.spy_on(check_install, op=kgb.SpyOpReturn(False))
        self.spy_on(RemovedInRBTools50Warning.warn)

        client = self.build_client(setup=False)

        # Make sure dependencies are checked for this test before we run
        # get_local_path(). This will be the expected setup flow.
        self.assertFalse(client.has_dependencies())

        with self.assertLogs(level='DEBUG') as ctx:
            local_path = client.get_local_path()

        self.assertIsNone(local_path)

        self.assertEqual(
            ctx.records[0].msg,
            'Unable to execute "cleartool help": skipping ClearCase')
        self.assertSpyNotCalled(RemovedInRBTools50Warning.warn)

        self.assertSpyCallCount(check_install, 1)
        self.assertSpyCalledWith(check_install, ['cleartool', 'help'])

    def test_get_local_path_with_deps_not_checked(self):
        """Testing ClearCaseClient.get_local_path with dependencies not
        checked
        """
        # A False value is used just to ensure get_local_path() bails early,
        # and to minimize side-effects.
        self.spy_on(check_install, op=kgb.SpyOpReturn(False))

        client = self.build_client(setup=False)

        message = re.escape(
            'Either ClearCaseClient.setup() or '
            'ClearCaseClient.has_dependencies() must be called before other '
            'functions are used. This will be required starting in '
            'RBTools 5.0.'
        )

        with self.assertLogs(level='DEBUG') as ctx:
            with self.assertWarnsRegex(RemovedInRBTools50Warning, message):
                client.get_local_path()

        self.assertEqual(
            ctx.records[0].msg,
            'Unable to execute "cleartool help": skipping ClearCase')

        self.assertSpyCallCount(check_install, 1)
        self.assertSpyCalledWith(check_install, ['cleartool', 'help'])

    def test_get_repository_info_with_deps_missing(self):
        """Testing ClearCaseClient.get_repository_info with dependencies
        missing
        """
        self.spy_on(check_install, op=kgb.SpyOpReturn(False))
        self.spy_on(RemovedInRBTools50Warning.warn)

        client = self.build_client(setup=False)

        # Make sure dependencies are checked for this test before we run
        # get_repository_info(). This will be the expected setup flow.
        self.assertFalse(client.has_dependencies())

        with self.assertLogs(level='DEBUG') as ctx:
            repository_info = client.get_repository_info()

        self.assertIsNone(repository_info)

        self.assertEqual(
            ctx.records[0].msg,
            'Unable to execute "cleartool help": skipping ClearCase')

        self.assertSpyCallCount(check_install, 1)
        self.assertSpyCalledWith(check_install, ['cleartool', 'help'])

    def test_get_repository_info_with_deps_not_checked(self):
        """Testing ClearCaseClient.get_repository_info with dependencies
        not checked
        """
        # A False value is used just to ensure get_repository_info() bails
        # early, and to minimize side-effects.
        self.spy_on(check_install, op=kgb.SpyOpReturn(False))

        client = self.build_client(setup=False)

        message = re.escape(
            'Either ClearCaseClient.setup() or '
            'ClearCaseClient.has_dependencies() must be called before other '
            'functions are used. This will be required starting in '
            'RBTools 5.0.'
        )

        with self.assertLogs(level='DEBUG') as ctx:
            with self.assertWarnsRegex(RemovedInRBTools50Warning, message):
                client.get_repository_info()

        self.assertEqual(
            ctx.records[0].msg,
            'Unable to execute "cleartool help": skipping ClearCase')

        self.assertSpyCallCount(check_install, 1)
        self.assertSpyCalledWith(check_install, ['cleartool', 'help'])
=======
_LEGACY_DIFF = b"""--- vob/test2.py@@/main/1\t2022-05-23 20:10:38.578433000 +0000
+++ vob/test2.py\t2022-05-23 20:11:11.050410000 +0000
==== test2.py-fake-oid test2.py-fake-oid ====
@@ -0,0 +1,3 @@
+#!/usr/bin/env python
+
+print('Test')
==== test.pdf-fake-oid test.pdf-fake-oid ====
Binary files test.pdf@@/main/0 and test.pdf differ
--- vob/test.py@@/main/1\t2022-05-23 20:10:38.578433000 +0000
+++ vob/test.py\t2022-05-23 20:11:11.050410000 +0000
==== test.py-fake-oid test.py-fake-oid ====
@@ -1,3 +1,4 @@
#!/usr/bin/env python

print('Test 1')
+print('Added a line')
"""


_DIFFX_DIFF = b"""#diffx: encoding=utf-8, version=1.0
#.meta: format=json, length=143
{
    "stats": {
        "changes": 1,
        "deletions": 0,
        "files": 2,
        "insertions": 3,
        "lines changed": 3
    }
}
#.change:
#..meta: format=json, length=535
{
    "stats": {
        "deletions": 0,
        "files": 2,
        "insertions": 3,
        "lines changed": 3
    },
    "versionvault": {
        "os": {
            "long": null,
            "short": "posix"
        },
        "region": null,
        "scm": {
            "name": null,
            "version": null
        },
        "scope": {
            "name": "checkout",
            "type": "checkout"
        },
        "view": {
            "tag": null,
            "type": null,
            "ucm": false
        }
    }
}
#..file:
#...meta: format=json, length=670
{
    "op": "modify",
    "path": {
        "new": "test2.py",
        "old": "test2.py@@/main/1"
    },
    "revision": {
        "new": "test2.py-fake-version",
        "old": "test2.py-fake-version-old"
    },
    "stats": {
        "deletions": 0,
        "insertions": 3,
        "lines changed": 3
    },
    "type": "file",
    "versionvault": {
        "new": {
            "name": "test2.py",
            "oid": "test2.py-fake-oid",
            "path": "test2.py"
        },
        "old": {
            "name": "test2.py",
            "oid": "test2.py-fake-old-oid",
            "path": "test2.py@@/main/1"
        },
        "vob": "test2.py-vob-oid"
    }
}
#...diff: length=163, line_endings=unix, type=text
--- test2.py@@/main/1\t2022-05-23 20:10:38.578433000 +0000
+++ test2.py\t2022-05-23 20:11:11.050410000 +0000
@@ -0,0 +1,3 @@
+#!/usr/bin/env python
+
+print('Test')
#..file:
#...meta: format=json, length=572
{
    "op": "modify",
    "path": {
        "new": "test.pdf",
        "old": "test.pdf@@/main/0"
    },
    "revision": {
        "new": "test.pdf-fake-version",
        "old": "test.pdf-fake-version-old"
    },
    "type": "file",
    "versionvault": {
        "new": {
            "name": "test.pdf",
            "oid": "test.pdf-fake-oid",
            "path": "test.pdf"
        },
        "old": {
            "name": "test.pdf",
            "oid": "test.pdf-fake-old-oid",
            "path": "test.pdf@@/main/0"
        },
        "vob": "test.pdf-vob-oid"
    }
}
#...diff: length=51, line_endings=unix, type=binary
Binary files test.pdf@@/main/0 and test.pdf differ
"""


_LEGACY_DIRECTORY_DIFF = b"""--- test-dir@@/main/0\t2022-09-05 23:49:05.000000000 -0600
+++ test-dir\t2022-09-05 23:49:09.000000000 -0600
==== test-dir-old-oid test-dir-new-oid ====
@@ -0,0 +1 @@
+empty-dir
"""


_DIFFX_DIRECTORY_DIFF = b"""#diffx: encoding=utf-8, version=1.0
#.meta: format=json, length=143
{
    "stats": {
        "changes": 1,
        "deletions": 0,
        "files": 2,
        "insertions": 1,
        "lines changed": 1
    }
}
#.change:
#..meta: format=json, length=535
{
    "stats": {
        "deletions": 0,
        "files": 2,
        "insertions": 1,
        "lines changed": 1
    },
    "versionvault": {
        "os": {
            "long": null,
            "short": "posix"
        },
        "region": null,
        "scm": {
            "name": null,
            "version": null
        },
        "scope": {
            "name": "checkout",
            "type": "checkout"
        },
        "view": {
            "tag": null,
            "type": null,
            "ucm": false
        }
    }
}
#..file:
#...meta: format=json, length=709
{
    "op": "modify",
    "path": {
        "new": "test-dir",
        "old": "test-dir@@/main/0"
    },
    "revision": {
        "new": "test-dir-new-version",
        "old": "test-dir-old-version"
    },
    "stats": {
        "deletions": 0,
        "insertions": 1,
        "lines changed": 1
    },
    "type": "directory",
    "versionvault": {
        "directory-diff": "legacy-filenames",
        "new": {
            "name": "test-dir",
            "oid": "test-dir-new-oid",
            "path": "test-dir"
        },
        "old": {
            "name": "test-dir",
            "oid": "test-dir-old-oid",
            "path": "test-dir@@/main/0"
        },
        "vob": "test-dir-vob-oid"
    }
}
#...diff: length=132, line_endings=unix, type=text
--- test-dir@@/main/0\t2022-09-05 23:49:05.000000000 -0600
+++ test-dir\t2022-09-05 23:49:09.000000000 -0600
@@ -0,0 +1 @@
+empty-dir
#..file:
#...meta: format=json, length=658
{
    "op": "modify",
    "path": {
        "new": "test-dir/empty-dir",
        "old": "test-dir/empty-dir@@/main/0"
    },
    "revision": {
        "new": "empty-dir-new-version",
        "old": "empty-dir-old-version"
    },
    "type": "directory",
    "versionvault": {
        "directory-diff": "legacy-filenames",
        "new": {
            "name": "empty-dir",
            "oid": "empty-dir-new-oid",
            "path": "test-dir/empty-dir"
        },
        "old": {
            "name": "empty-dir",
            "oid": "empty-dir-old-oid",
            "path": "test-dir/empty-dir@@/main/0"
        },
        "vob": "empty-dir-vob-oid"
    }
}
"""


class ClearCaseClientTests(kgb.SpyAgency, SCMClientTestCase):
    """Unit tests for ClearCaseClient."""

    def setUp(self):
        super(ClearCaseClientTests, self).setUp()

        self.set_user_home(
            os.path.join(self.testdata_dir, 'homedir'))

        self.spy_on(check_install, op=kgb.SpyOpReturn(True))
        self.spy_on(ClearCaseClient._get_host_info,
                    op=kgb.SpyOpReturn({}),
                    owner=ClearCaseClient)

        self.client = ClearCaseClient(options=self.options)
>>>>>>> ded9ffea

    def test_get_local_path_outside_view(self):
        """Testing ClearCaseClient.get_local_path outside of view"""
        self.spy_on(execute, op=kgb.SpyOpMatchInOrder([
            {
                'args': (['cleartool', 'pwv', '-short'],),
                'op': kgb.SpyOpReturn('** NONE **'),
            },
        ]))

        client = self.build_client(allow_dep_checks=False)

        self.assertIsNone(client.get_local_path())

    def test_get_local_path_inside_view(self):
        """Testing ClearCaseClient.get_local_path inside view"""
        self.spy_on(execute, op=kgb.SpyOpMatchInOrder([
            {
                'args': (['cleartool', 'pwv', '-short'],),
                'op': kgb.SpyOpReturn('test-view'),
            },
            {
                'args': (['cleartool', 'pwv', '-root'],),
                'op': kgb.SpyOpReturn('/test/view'),
            },
            {
                'args': (['cleartool', 'describe', '-short', 'vob:.'],),
                'op': kgb.SpyOpReturn('vob'),
            },
        ]))

        client = self.build_client(allow_dep_checks=False)

        self.assertEqual(client.get_local_path(), '/test/view/vob')

    def test_get_repository_info_snapshot(self):
        """Testing ClearCaseClient.get_repository_info with snapshot view"""
        self.spy_on(check_gnu_diff, call_original=False)
        self.spy_on(execute, op=kgb.SpyOpMatchInOrder([
            {
                'args': (['cleartool', 'pwv', '-short'],),
                'op': kgb.SpyOpReturn('test-view'),
            },
            {
                'args': (['cleartool', 'pwv', '-root'],),
                'op': kgb.SpyOpReturn('/test/view'),
            },
            {
                'args': (['cleartool', 'describe', '-short', 'vob:.'],),
                'op': kgb.SpyOpReturn('vob'),
            },
            {
                'args': (['cleartool', 'lsview', '-full', '-properties',
                          '-cview'],),
                'op': kgb.SpyOpReturn(_SNAPSHOT_VIEW_INFO),
            },
        ]))

        client = self.build_client(allow_dep_checks=False)

        repository_info = client.get_repository_info()
        self.assertEqual(repository_info.path, '/test/view/vob')
        self.assertEqual(repository_info.vobtag, 'vob')
        self.assertEqual(repository_info.vob_tags, {'vob'})

        # Initial state that gets populated later by update_from_remote
        self.assertEqual(repository_info.uuid_to_tags, {})
        self.assertTrue(repository_info.is_legacy)

        self.assertEqual(client.viewtype, 'snapshot')
        self.assertFalse(client.is_ucm)

    def test_get_repository_info_dynamic(self):
        """Testing ClearCaseClient.get_repository_info with dynamic view and
        base ClearCase
        """
        self.spy_on(check_gnu_diff, call_original=False)
        self.spy_on(execute, op=kgb.SpyOpMatchInOrder([
            {
                'args': (['cleartool', 'pwv', '-short'],),
                'op': kgb.SpyOpReturn('test-view'),
            },
            {
                'args': (['cleartool', 'pwv', '-root'],),
                'op': kgb.SpyOpReturn('/test/view'),
            },
            {
                'args': (['cleartool', 'describe', '-short', 'vob:.'],),
                'op': kgb.SpyOpReturn('vob'),
            },
            {
                'args': (['cleartool', 'lsview', '-full', '-properties',
                          '-cview'],),
                'op': kgb.SpyOpReturn(_DYNAMIC_VIEW_INFO),
            },
        ]))

        client = self.build_client(allow_dep_checks=False)

        repository_info = client.get_repository_info()
        self.assertEqual(repository_info.path, '/test/view/vob')
        self.assertEqual(repository_info.vobtag, 'vob')
        self.assertEqual(repository_info.vob_tags, {'vob'})

        # Initial state that gets populated later by update_from_remote
        self.assertEqual(repository_info.uuid_to_tags, {})
        self.assertTrue(repository_info.is_legacy)

        self.assertEqual(client.viewtype, 'dynamic')
        self.assertFalse(client.is_ucm)

    def test_get_repository_info_dynamic_UCM(self):
        """Testing ClearCaseClient.get_repository_info with dynamic view and
        UCM
        """
        self.spy_on(check_gnu_diff, call_original=False)
        self.spy_on(execute, op=kgb.SpyOpMatchInOrder([
            {
                'args': (['cleartool', 'pwv', '-short'],),
                'op': kgb.SpyOpReturn('test-view'),
            },
            {
                'args': (['cleartool', 'pwv', '-root'],),
                'op': kgb.SpyOpReturn('/test/view'),
            },
            {
                'args': (['cleartool', 'describe', '-short', 'vob:.'],),
                'op': kgb.SpyOpReturn('vob'),
            },
            {
                'args': (['cleartool', 'lsview', '-full', '-properties',
                          '-cview'],),
                'op': kgb.SpyOpReturn(_UCM_VIEW_INFO),
            },
        ]))

        client = self.build_client(allow_dep_checks=False)

        repository_info = client.get_repository_info()
        self.assertEqual(repository_info.path, '/test/view/vob')
        self.assertEqual(repository_info.vobtag, 'vob')
        self.assertEqual(repository_info.vob_tags, {'vob'})

        # Initial state that gets populated later by update_from_remote
        self.assertEqual(repository_info.uuid_to_tags, {})
        self.assertTrue(repository_info.is_legacy)

        self.assertEqual(client.viewtype, 'dynamic')
        self.assertTrue(client.is_ucm)

    def test_get_repository_info_automatic(self):
        """Testing ClearCaseClient.get_repository_info with automatic view"""
        self.spy_on(check_gnu_diff, call_original=False)
        self.spy_on(execute, op=kgb.SpyOpMatchInOrder([
            {
                'args': (['cleartool', 'pwv', '-short'],),
                'op': kgb.SpyOpReturn('test-view'),
            },
            {
                'args': (['cleartool', 'pwv', '-root'],),
                'op': kgb.SpyOpReturn('/test/view'),
            },
            {
                'args': (['cleartool', 'describe', '-short', 'vob:.'],),
                'op': kgb.SpyOpReturn('vob'),
            },
            {
                'args': (['cleartool', 'lsview', '-full', '-properties',
                          '-cview'],),
                'op': kgb.SpyOpReturn(_AUTOMATIC_VIEW_INFO),
            },
        ]))

        client = self.build_client(allow_dep_checks=False)

        try:
            client.get_repository_info()
        except SCMError as e:
            self.assertEqual(str(e),
                             'Webviews and automatic views are not currently '
                             'supported. RBTools commands can only be used in '
                             'dynamic or snapshot views.')
        else:
            self.fail('get_repository_info did not raise SCMError')

    def test_get_repository_info_webview(self):
        """Testing ClearCaseClient.get_repository_info with webview"""
        self.spy_on(check_gnu_diff, call_original=False)
        self.spy_on(execute, op=kgb.SpyOpMatchInOrder([
            {
                'args': (['cleartool', 'pwv', '-short'],),
                'op': kgb.SpyOpReturn('test-view'),
            },
            {
                'args': (['cleartool', 'pwv', '-root'],),
                'op': kgb.SpyOpReturn('/test/view'),
            },
            {
                'args': (['cleartool', 'describe', '-short', 'vob:.'],),
                'op': kgb.SpyOpReturn('vob'),
            },
            {
                'args': (['cleartool', 'lsview', '-full', '-properties',
                          '-cview'],),
                'op': kgb.SpyOpReturn(_WEBVIEW_VIEW_INFO),
            },
        ]))

        client = self.build_client(allow_dep_checks=False)

        try:
            client.get_repository_info()
        except SCMError as e:
            self.assertEqual(str(e),
                             'Webviews and automatic views are not currently '
                             'supported. RBTools commands can only be used in '
                             'dynamic or snapshot views.')
        else:
            self.fail('get_repository_info did not raise SCMError')

    def test_repository_info_update_from_remote_clearcase(self):
        """Testing ClearCaseRepositoryInfo.update_from_remote with ClearCase
        remote
        """
        self.spy_on(execute, op=kgb.SpyOpMatchInOrder([
            {
                'args': (['cleartool', 'lsregion'],),
                'op': kgb.SpyOpReturn(['region']),
            },
            {
                'args': (['cleartool', 'lsvob', '-s', '-family',
                          '9ac6856f.c9af11eb.9851.52:54:00:7f:63:a5',
                          '-region', 'region'],),
                'op': kgb.SpyOpReturn('vob1'),
            },
            {
                'args': (['cleartool', 'lsvob', '-s', '-family',
                          'b520a815.c9af11eb.986f.52:54:00:7f:63:a5',
                          '-region', 'region'],),
                'op': kgb.SpyOpReturn('vob2'),
            },
        ]))

        repository_info = ClearCaseRepositoryInfo('/view/test/vob', 'vob')
        repository_info.update_from_remote({}, {
            'repopath': '/view/server-view',
            'uuids': [
                '9ac6856f.c9af11eb.9851.52:54:00:7f:63:a5',
                'b520a815.c9af11eb.986f.52:54:00:7f:63:a5',
            ],
        })

        self.assertEqual(repository_info.uuid_to_tags, {
            '9ac6856f.c9af11eb.9851.52:54:00:7f:63:a5': ['vob1'],
            'b520a815.c9af11eb.986f.52:54:00:7f:63:a5': ['vob2'],
        })
        self.assertFalse(repository_info.is_legacy)

    def test_repository_info_update_from_remote_versionvault(self):
        """Testing ClearCaseRepositoryInfo.update_from_remote with
        VersionVault remote
        """
        self.spy_on(execute, op=kgb.SpyOpMatchInOrder([
            {
                'args': (['cleartool', 'lsregion'],),
                'op': kgb.SpyOpReturn(['region']),
            },
            {
                'args': (['cleartool', 'lsvob', '-s', '-family',
                          '9ac6856f.c9af11eb.9851.52:54:00:7f:63:a5',
                          '-region', 'region'],),
                'op': kgb.SpyOpReturn('vob'),
            },
        ]))

        repository_info = ClearCaseRepositoryInfo('/view/test/vob', 'vob')
        repository_info.update_from_remote({}, {
            'repopath': '/view/server-view',
            'uuid': '9ac6856f.c9af11eb.9851.52:54:00:7f:63:a5',
        })

        self.assertEqual(repository_info.uuid_to_tags, {
            '9ac6856f.c9af11eb.9851.52:54:00:7f:63:a5': ['vob'],
        })
        self.assertTrue(repository_info.is_legacy)

    def test_get_vobtag_success(self):
        """Testing ClearCaseClient._get_vobtag inside view"""
        self.spy_on(execute, op=kgb.SpyOpMatchInOrder([
            {
                'args': (['cleartool', 'describe', '-short', 'vob:.'],),
                'op': kgb.SpyOpReturn('/vob\n'),
            },
        ]))

        client = self.build_client(allow_dep_checks=False)

        self.assertEqual(client._get_vobtag(), '/vob')

    def test_get_vobtag_error(self):
        """Testing ClearCaseClient._get_vobtag outside view"""
        self.spy_on(execute, op=kgb.SpyOpMatchInOrder([
            {
                'args': (['cleartool', 'describe', '-short', 'vob:.'],),
                'op': kgb.SpyOpReturn(
                    'cleartool: Error: Unable to determine VOB for '
                    'pathname ".".\n'
                ),
            },
        ]))

        client = self.build_client(allow_dep_checks=False)

        with self.assertRaises(SCMError):
            client._get_vobtag()

    def test_parse_revision_spec(self):
        """Testing ClearCaseClient.parse_revision_spec"""
        cases = [
            (
                [],
                '--rbtools-checkedout-base',
                '--rbtools-checkedout-changeset',
            ),
            (
                ['activity:bugfix123'],
                '--rbtools-activity-base',
                'bugfix123',
            ),
            (
                ['baseline:test@/vob'],
                '--rbtools-baseline-base',
                ['test@/vob'],
            ),
            (
                ['brtype:bugfix123'],
                '--rbtools-branch-base',
                'bugfix123',
            ),
            (
                ['lbtype:bugfix123'],
                '--rbtools-label-base',
                ['bugfix123'],
            ),
            (
                ['stream:bugfix123@/vob'],
                '--rbtools-stream-base',
                'bugfix123@/vob',
            ),
            (
                ['baseline:dev@/vob', 'baseline:bugfix123@/vob'],
                '--rbtools-baseline-base',
                ['dev@/vob', 'bugfix123@/vob'],
            ),
            (
                ['lbtype:dev', 'lbtype:bugfix123'],
                '--rbtools-label-base',
                ['dev', 'bugfix123'],
            ),
            (
                [
                    'vob1/file@@/main/0:vob1/file@@/main/4',
                    'vob2/file2@@/dev/3:vob2/file2@@/main/9',
                ],
                '--rbtools-files',
                [
                    ['vob1/file@@/main/0', 'vob1/file@@/main/4'],
                    ['vob2/file2@@/dev/3', 'vob2/file2@@/main/9'],
                ],
            ),
        ]

        # Fake a dynamic view, which is required for revision specs with two
        # revisions.
        client = self.build_client(allow_dep_checks=False)
        client.viewtype = 'dynamic'

        for spec, base, tip in cases:
            self.assertEqual(
                client.parse_revision_spec(spec),
                {'base': base, 'tip': tip})

    def test_checkedout_changeset(self):
        """Testing ClearCaseClient._get_checkedout_changeset"""
        self.spy_on(execute, op=kgb.SpyOpMatchInOrder([
            {
                'args': (['cleartool', 'lsregion'],),
                'op': kgb.SpyOpReturn(['region']),
            },
            {
                'args': (['cleartool', 'lsvob', '-s', '-family',
                          '9ac6856f.c9af11eb.9851.52:54:00:7f:63:a5',
                          '-region', 'region'],),
                'op': kgb.SpyOpReturn('vob'),
            },
            {
                'args': (['cleartool', 'lscheckout', '-avobs', '-cview',
                          '-me', '-fmt', r'%En\t%PVn\t%Vn\n'],),
                'op': kgb.SpyOpReturn(
                    'test2.py\t/main/1\t/main/CHECKEDOUT\n'
                    'test.pdf\t/main/0\t/main/CHECKEDOUT\n'
                    'test.py\t/main/1\t/main/CHECKEDOUT\n'
                ),
            },
        ]))

        client = self.build_client(allow_dep_checks=False)

        repository_info = ClearCaseRepositoryInfo('/view/test/vob', 'vob')
        repository_info.update_from_remote({}, {
            'repopath': '/view/server-view',
            'uuid': '9ac6856f.c9af11eb.9851.52:54:00:7f:63:a5',
        })

        changeset = client._get_checkedout_changeset(repository_info)

        self.assertEqual(changeset, [
            ('test2.py@@/main/1', 'test2.py'),
            ('test.pdf@@/main/0', 'test.pdf'),
            ('test.py@@/main/1', 'test.py'),
        ])

    def test_activity_changeset(self):
        """Testing ClearCaseClient._get_activity_changeset"""
        self.spy_on(execute, op=kgb.SpyOpMatchInOrder([
            {
                'args': (['cleartool', 'lsregion'],),
                'op': kgb.SpyOpReturn(['region']),
            },
            {
                'args': (['cleartool', 'lsvob', '-s', '-family',
                          '9ac6856f.c9af11eb.9851.52:54:00:7f:63:a5',
                          '-region', 'region'],),
                'op': kgb.SpyOpReturn('/vobs/els'),
            },
            {
                'args': (['cleartool', 'lsactivity', '-fmt', '%[versions]Qp',
                          'activity-name'],),
                'op': kgb.SpyOpReturn(
                    '"/view/x/vobs/els/.@@/main/int/CHECKEDOUT.78" '
                    '"/view/x/vobs/els/test.pdf@@/main/int/CHECKEDOUT.77" '
                    '"/view/x/vobs/els/new.py@@/main/int/CHECKEDOUT.71" '
                    '"/view/x/vobs/els/test.py@@/main/int/CHECKEDOUT.64" '
                    '"/view/x/vobs/els/.@@/main/int/2" '
                    '"/view/x/vobs/els/test.py@@/main/int/3" '
                    '"/view/x/vobs/els/test.py@@/main/int/2"'
                ),
            },
            {
                'args': (['cleartool', 'desc', '-fmt',
                          '%[version_predecessor]p',
                          '/view/x/vobs/els/.@@/main/int/2'],),
                'op': kgb.SpyOpReturn('/main/int/1'),
            },
            {
                'args': (['cleartool', 'desc', '-fmt',
                          '%[version_predecessor]p',
                          '/view/x/vobs/els/test.py@@/main/int/2'],),
                'op': kgb.SpyOpReturn('/main/int/1'),
            },
        ]))

        client = self.build_client(allow_dep_checks=False)

        repository_info = ClearCaseRepositoryInfo('/view/test/vob', 'vob')
        repository_info.update_from_remote({}, {
            'repopath': '/view/server-view',
            'uuid': '9ac6856f.c9af11eb.9851.52:54:00:7f:63:a5',
        })

        changeset = client._get_activity_changeset('activity-name',
                                                   repository_info)

        self.assertEqual(changeset, [
            ('/view/x/vobs/els/.@@/main/int/1',
             '/view/x/vobs/els/.'),
            ('/view/x/vobs/els/test.pdf@@/main/int/0',
             '/view/x/vobs/els/test.pdf'),
            ('/view/x/vobs/els/new.py@@/main/int/0',
             '/view/x/vobs/els/new.py'),
            ('/view/x/vobs/els/test.py@@/main/int/1',
             '/view/x/vobs/els/test.py'),
        ])

    def test_file_changes_from_directories(self):
        """Testing ClearCaseClient._get_file_changes_from_directories"""
        self.spy_on(execute, op=kgb.SpyOpMatchInOrder([
            {
                'args': (['cleartool', 'diff', '-ser',
                          '.@@/main/1', '.@@/main/CHECKEDOUT'],),
                'op': kgb.SpyOpReturn([
                    '********************************',
                    '<<< directory 1: .@@/main/test-project_integration/2',
                    '>>> directory 2:',
                    '.@@/main/test-project_integration/CHECKEDOUT',
                    '********************************',
                    '-----[ renamed to ]-----',
                    '< test2.py  --06-29T17:26 david',
                    '---',
                    '> renamed-file.py  --06-29T17:26 david',
                    '-----[ deleted ]-----',
                    '< test3.py  --07-28T00:30 david',
                    '-----[ added ]-----',
                    '> test4.py  --07-28T18:27 david',
                ]),
            },
            {
                'args': (['cleartool', 'desc', '-fmt', '%On',
                          '.@@/main/1/test2.py'],),
                'op': kgb.SpyOpReturn('test2.py-fake-oid'),
            },
            {
                'args': (['cleartool', 'desc', '-fmt', '%On',
                          '.@@/main/CHECKEDOUT/renamed-file.py'],),
                'op': kgb.SpyOpReturn('renamed-file.py-fake-oid'),
            },
            {
                'args': (['cleartool', 'desc', '-fmt', '%On',
                          '.@@/main/1/test3.py'],),
                'op': kgb.SpyOpReturn('test3.py-fake-oid'),
            },
            {
                'args': (['cleartool', 'desc', '-fmt', '%On',
                          '.@@/main/CHECKEDOUT/test4.py'],),
                'op': kgb.SpyOpReturn('test4.py-fake-oid'),
            },
        ]))

        client = self.build_client(allow_dep_checks=False)

        self.assertEqual(
<<<<<<< HEAD
            client._diff_directory('.@@/main/1', '.@@/main/CHECKEDOUT'),
=======
            self.client._get_file_changes_from_directories(
                '.@@/main/1', '.@@/main/CHECKEDOUT'),
>>>>>>> ded9ffea
            {
                'added': {('.@@/main/CHECKEDOUT/test4.py',
                           'test4.py-fake-oid')},
                'deleted': {('.@@/main/1/test3.py', 'test3.py-fake-oid')},
                'renamed': {('.@@/main/1/test2.py', 'test2.py-fake-oid',
                             '.@@/main/CHECKEDOUT/renamed-file.py',
                             'renamed-file.py-fake-oid')},
            })

    def test_diff_legacy(self):
        """Testing ClearCaseClient._do_diff in legacy mode"""
        self.spy_on(execute, op=kgb.SpyOpMatchInOrder([
            {
                'args': (['cleartool', 'describe', '-fmt', '%m', 'test2.py'],),
                'op': kgb.SpyOpReturn('file'),
            },
            {
                'args': (['cleartool', 'describe', '-fmt', '%m', 'test.pdf'],),
                'op': kgb.SpyOpReturn('file'),
            },
            {
                'args': (['cleartool', 'describe', '-fmt', '%m', 'test.py'],),
                'op': kgb.SpyOpReturn('file'),
            },
            {
                'args': (['diff', '-uN', 'test2.py@@/main/1', 'test2.py'],),
                'op': kgb.SpyOpReturn(
                    b'--- test2.py@@/main/1\t2022-05-23 '
                    b'20:10:38.578433000 +0000\n'
                    b'+++ test2.py\t2022-05-23 '
                    b'20:11:11.050410000 +0000\n'
                    b'@@ -0,0 +1,3 @@\n'
                    b'+#!/usr/bin/env python\n'
                    b'+\n'
                    b'+print(\'Test\')\n'
                ),
            },
            {
                'args': (['cleartool', 'describe', '-fmt', '%On',
                          'test2.py@@/main/1'],),
                'op': kgb.SpyOpReturn('test2.py-fake-oid'),
            },
            {
                'args': (['cleartool', 'describe', '-fmt', '%On',
                          'test2.py'],),
                'op': kgb.SpyOpReturn('test2.py-fake-oid'),
            },
            {
                'args': (['diff', '-uN', 'test.pdf@@/main/0', 'test.pdf'],),
                'op': kgb.SpyOpReturn(
                    b'Binary files test.pdf@@/main/0 and test.pdf differ\n'
                ),
            },
            {
                'args': (['cleartool', 'describe', '-fmt', '%On',
                          'test.pdf@@/main/0'],),
                'op': kgb.SpyOpReturn('test.pdf-fake-oid'),
            },
            {
                'args': (['cleartool', 'describe', '-fmt', '%On',
                          'test.pdf'],),
                'op': kgb.SpyOpReturn('test.pdf-fake-oid'),
            },
            {
                'args': (['diff', '-uN', 'test.py@@/main/1', 'test.py'],),
                'op': kgb.SpyOpReturn(
                    b'--- test.py@@/main/1\t2022-05-23 '
                    b'20:10:38.578433000 +0000\n'
                    b'+++ test.py\t2022-05-23 '
                    b'20:11:11.050410000 +0000\n'
                    b'@@ -1,3 +1,4 @@\n'
                    b'#!/usr/bin/env python\n'
                    b'\n'
                    b'print(\'Test 1\')\n'
                    b'+print(\'Added a line\')\n'
                ),
            },
            {
                'args': (['cleartool', 'describe', '-fmt', '%On',
                          'test.py@@/main/1'],),
                'op': kgb.SpyOpReturn('test.py-fake-oid'),
            },
            {
                'args': (['cleartool', 'describe', '-fmt', '%On',
                          'test.py'],),
                'op': kgb.SpyOpReturn('test.py-fake-oid'),
            },
        ]))

        self.spy_on(os.path.exists, op=kgb.SpyOpMatchInOrder([
            {
                'args': ('test2.py',),
                'op': kgb.SpyOpReturn(True)
            },
            {
                'args': ('test.pdf',),
                'op': kgb.SpyOpReturn(True)
            },
            {
                'args': ('test.py',),
                'op': kgb.SpyOpReturn(True)
            },
        ]))

        changeset = [
            ('test2.py@@/main/1', 'test2.py'),
            ('test.pdf@@/main/0', 'test.pdf'),
            ('test.py@@/main/1', 'test.py'),
        ]

        self.client.root_path = os.getcwd()
        repository_info = ClearCaseRepositoryInfo('/view/test/vob', 'vob')
        metadata = self.client._get_diff_metadata({
            'base': '--rbtools-checkedout-base',
            'tip': '--rbtools-checkedout-changeset',
        })

        diff = self.client._do_diff(changeset, repository_info, metadata)

        self.assertEqual(diff['diff'], _LEGACY_DIFF)

    def test_diff_diffx(self):
        """Testing ClearCaseClient._do_diff in diffx mode"""
        self.spy_on(execute, op=kgb.SpyOpMatchInOrder([
            {
                'args': (['cleartool', 'describe', '-fmt', '%m', 'test2.py'],),
                'op': kgb.SpyOpReturn('file'),
            },
            {
                'args': (['cleartool', 'describe', '-fmt', '%m', 'test.pdf'],),
                'op': kgb.SpyOpReturn('file'),
            },
            {
                'args': (['diff', '-uN', 'test2.py@@/main/1', 'test2.py'],),
                'op': kgb.SpyOpReturn(
                    b'--- test2.py@@/main/1\t2022-05-23 '
                    b'20:10:38.578433000 +0000\n'
                    b'+++ test2.py\t2022-05-23 '
                    b'20:11:11.050410000 +0000\n'
                    b'@@ -0,0 +1,3 @@\n'
                    b'+#!/usr/bin/env python\n'
                    b'+\n'
                    b'+print(\'Test\')\n'
                ),
            },
            {
                'args': (['cleartool', 'describe', '-fmt', '%On',
                          'vob:test2.py'],),
                'op': kgb.SpyOpReturn('test2.py-vob-oid'),
            },
            {
                'args': (['cleartool', 'describe', '-fmt', '%On',
                          'test2.py@@/main/1'],),
                'op': kgb.SpyOpReturn('test2.py-fake-old-oid'),
            },
            {
                'args': (['cleartool', 'describe', '-fmt', '%Vn',
                          'oid:test2.py-fake-old-oid'],),
                'op': kgb.SpyOpReturn('test2.py-fake-version-old'),
            },
            {
                'args': (['cleartool', 'describe', '-fmt', '%On',
                          'test2.py'],),
                'op': kgb.SpyOpReturn('test2.py-fake-oid'),
            },
            {
                'args': (['cleartool', 'describe', '-fmt', '%Vn',
                          'oid:test2.py-fake-oid'],),
                'op': kgb.SpyOpReturn('test2.py-fake-version'),
            },
            {
                'args': (['cleartool', 'describe', '-fmt', '%En',
                          'test2.py@@/main/1'],),
                'op': kgb.SpyOpReturn('test2.py'),
            },
            {
                'args': (['cleartool', 'describe', '-fmt', '%En',
                          'test2.py'],),
                'op': kgb.SpyOpReturn('test2.py'),
            },
            {
                'args': (['diff', '-uN', 'test.pdf@@/main/0', 'test.pdf'],),
                'op': kgb.SpyOpReturn(
                    b'Binary files test.pdf@@/main/0 and test.pdf differ\n'
                ),
            },
            {
                'args': (['cleartool', 'describe', '-fmt', '%On',
                          'vob:test.pdf'],),
                'op': kgb.SpyOpReturn('test.pdf-vob-oid'),
            },
            {
                'args': (['cleartool', 'describe', '-fmt', '%On',
                          'test.pdf@@/main/0'],),
                'op': kgb.SpyOpReturn('test.pdf-fake-old-oid'),
            },
            {
                'args': (['cleartool', 'describe', '-fmt', '%Vn',
                          'oid:test.pdf-fake-old-oid'],),
                'op': kgb.SpyOpReturn('test.pdf-fake-version-old'),
            },
            {
                'args': (['cleartool', 'describe', '-fmt', '%On',
                          'test.pdf'],),
                'op': kgb.SpyOpReturn('test.pdf-fake-oid'),
            },
            {
                'args': (['cleartool', 'describe', '-fmt', '%Vn',
                          'oid:test.pdf-fake-oid'],),
                'op': kgb.SpyOpReturn('test.pdf-fake-version'),
            },
            {
                'args': (['cleartool', 'describe', '-fmt', '%En',
                          'test.pdf@@/main/0'],),
                'op': kgb.SpyOpReturn('test.pdf'),
            },
            {
                'args': (['cleartool', 'describe', '-fmt', '%En',
                          'test.pdf'],),
                'op': kgb.SpyOpReturn('test.pdf'),
            },
        ]))

        self.spy_on(os.path.exists, op=kgb.SpyOpMatchInOrder([
            {
                'args': ('test2.py',),
                'op': kgb.SpyOpReturn(True)
            },
            {
                'args': ('test.pdf',),
                'op': kgb.SpyOpReturn(True)
            },
        ]))

        changeset = [
            ('test2.py@@/main/1', 'test2.py'),
            ('test.pdf@@/main/0', 'test.pdf'),
        ]

        self.client.root_path = os.getcwd()
        repository_info = ClearCaseRepositoryInfo('/view/test/vob', 'vob')
        repository_info.is_legacy = False
        metadata = self.client._get_diff_metadata({
            'base': '--rbtools-checkedout-base',
            'tip': '--rbtools-checkedout-changeset',
        })

        diff = self.client._do_diff(changeset, repository_info, metadata)

        self.assertEqual(diff['diff'], _DIFFX_DIFF)

    def test_diff_directory_legacy(self):
        """Testing ClearCaseClient._do_diff with a changed directory in legacy
        mode
        """
        tmpfiles = self.precreate_tempfiles(4)
        self.spy_on(execute, op=kgb.SpyOpMatchInOrder([
            {
                'args': (['cleartool', 'describe', '-fmt', '%m', 'test-dir'],),
                'op': kgb.SpyOpReturn('directory'),
            },
            {
                'args': (['cleartool', 'describe', '-fmt', '%m',
                          'test-dir/empty-dir'],),
                'op': kgb.SpyOpReturn('directory'),
            },
            {
                'args': (['cleartool', 'diff', '-ser', 'test-dir@@/main/0',
                          'test-dir'],),
                'op': kgb.SpyOpReturn(
                    '********************************\n'
                    '<<< directory 1: test-dir@@/main/0\n'
                    '>>> directory 2: test-dir\n'
                    '********************************\n'
                    '-----[ added ]-----\n'
                    '> empty-dir/ --08-30T23:13 user\n'
                ),
            },
            {
                'args': (['cleartool', 'diff', '-ser',
                          'test-dir/empty-dir@@/main/0',
                          'test-dir/empty-dir'],),
                'op': kgb.SpyOpReturn('Directories are identical')
            },
            {
                'args': (['cleartool', 'ls', '-short', '-nxname', '-vob_only',
                          'test-dir@@/main/0'],),
                'op': kgb.SpyOpReturn([]),
            },
            {
                'args': (['cleartool', 'ls', '-short', '-nxname', '-vob_only',
                          'test-dir'],),
                'op': kgb.SpyOpReturn([b'empty-dir']),
            },
            {
                'args': (['diff', '-uN', tmpfiles[0], tmpfiles[1]],),
                'op': kgb.SpyOpReturn([
                    (b'--- %s\t2022-09-05 23:49:05.000000000 -0600\n'
                     % tmpfiles[0].encode('utf-8')),
                    (b'+++ %s\t2022-09-05 23:49:09.000000000 -0600\n'
                     % tmpfiles[1].encode('utf-8')),
                    b'@@ -0,0 +1 @@\n',
                    b'+empty-dir\n',
                ]),
            },
            {
                'args': (['cleartool', 'describe', '-fmt', '%On',
                          'test-dir@@/main/0'],),
                'op': kgb.SpyOpReturn('test-dir-old-oid'),
            },
            {
                'args': (['cleartool', 'describe', '-fmt', '%On',
                          'test-dir'],),
                'op': kgb.SpyOpReturn('test-dir-new-oid'),
            },
            {
                'args': (['cleartool', 'ls', '-short', '-nxname', '-vob_only',
                          'test-dir/empty-dir@@/main/0'],),
                'op': kgb.SpyOpReturn([]),
            },
            {
                'args': (['cleartool', 'ls', '-short', '-nxname', '-vob_only',
                          'test-dir/empty-dir'],),
                'op': kgb.SpyOpReturn([]),
            },
            {
                'args': (['diff', '-uN', tmpfiles[2], tmpfiles[3]],),
                'op': kgb.SpyOpReturn(b''),
            },
            {
                'args': (['cleartool', 'describe', '-fmt', '%On',
                          'test-dir/empty-dir@@/main/0'],),
                'op': kgb.SpyOpReturn('empty-dir-old-oid'),
            },
            {
                'args': (['cleartool', 'describe', '-fmt', '%On',
                          'test-dir/empty-dir'],),
                'op': kgb.SpyOpReturn('empty-dir-new-oid'),
            },
        ]))

        changeset = [
            ('test-dir@@/main/0', 'test-dir'),
            ('test-dir/empty-dir@@/main/0', 'test-dir/empty-dir'),
        ]

        self.client.root_path = os.getcwd()
        repository_info = ClearCaseRepositoryInfo('/view/test/vob', 'vob')
        metadata = self.client._get_diff_metadata({
            'base': '--rbtools-checkedout-base',
            'tip': '--rbtools-checkedout-changeset',
        })

        diff = self.client._do_diff(changeset, repository_info, metadata)

        self.assertEqual(diff['diff'], _LEGACY_DIRECTORY_DIFF)

    def test_diff_directory_diffx(self):
        """Testing ClearCaseClient._do_diff with a changed directory in diffx
        mode
        """
        tmpfiles = self.precreate_tempfiles(4)
        self.spy_on(execute, op=kgb.SpyOpMatchInOrder([
            {
                'args': (['cleartool', 'describe', '-fmt', '%m', 'test-dir'],),
                'op': kgb.SpyOpReturn('directory'),
            },
            {
                'args': (['cleartool', 'describe', '-fmt', '%m',
                          'test-dir/empty-dir'],),
                'op': kgb.SpyOpReturn('directory'),
            },
            {
                'args': (['cleartool', 'diff', '-ser', 'test-dir@@/main/0',
                          'test-dir'],),
                'op': kgb.SpyOpReturn(
                    '********************************\n'
                    '<<< directory 1: test-dir@@/main/0\n'
                    '>>> directory 2: test-dir\n'
                    '********************************\n'
                    '-----[ added ]-----\n'
                    '> empty-dir/ --08-30T23:13 user\n'
                ),
            },
            {
                'args': (['cleartool', 'diff', '-ser',
                          'test-dir/empty-dir@@/main/0',
                          'test-dir/empty-dir'],),
                'op': kgb.SpyOpReturn('Directories are identical')
            },
            {
                'args': (['cleartool', 'ls', '-short', '-nxname', '-vob_only',
                          'test-dir@@/main/0'],),
                'op': kgb.SpyOpReturn([]),
            },
            {
                'args': (['cleartool', 'ls', '-short', '-nxname', '-vob_only',
                          'test-dir'],),
                'op': kgb.SpyOpReturn([b'empty-dir']),
            },
            {
                'args': (['diff', '-uN', tmpfiles[0], tmpfiles[1]],),
                'op': kgb.SpyOpReturn([
                    (b'--- %s\t2022-09-05 23:49:05.000000000 -0600\n'
                     % tmpfiles[0].encode('utf-8')),
                    (b'+++ %s\t2022-09-05 23:49:09.000000000 -0600\n'
                     % tmpfiles[1].encode('utf-8')),
                    b'@@ -0,0 +1 @@\n',
                    b'+empty-dir\n',
                ]),
            },
            {
                'args': (['cleartool', 'describe', '-fmt', '%On',
                          'vob:test-dir'],),
                'op': kgb.SpyOpReturn('test-dir-vob-oid'),
            },
            {
                'args': (['cleartool', 'describe', '-fmt', '%On',
                          'test-dir@@/main/0'],),
                'op': kgb.SpyOpReturn('test-dir-old-oid'),
            },
            {
                'args': (['cleartool', 'describe', '-fmt', '%Vn',
                          'oid:test-dir-old-oid'],),
                'op': kgb.SpyOpReturn('test-dir-old-version'),
            },
            {
                'args': (['cleartool', 'describe', '-fmt', '%On',
                          'test-dir'],),
                'op': kgb.SpyOpReturn('test-dir-new-oid'),
            },
            {
                'args': (['cleartool', 'describe', '-fmt', '%Vn',
                          'oid:test-dir-new-oid'],),
                'op': kgb.SpyOpReturn('test-dir-new-version'),
            },
            {
                'args': (['cleartool', 'describe', '-fmt', '%En',
                          'test-dir@@/main/0'],),
                'op': kgb.SpyOpReturn('test-dir'),
            },
            {
                'args': (['cleartool', 'describe', '-fmt', '%En',
                          'test-dir'],),
                'op': kgb.SpyOpReturn('test-dir'),
            },
            {
                'args': (['cleartool', 'ls', '-short', '-nxname', '-vob_only',
                          'test-dir/empty-dir@@/main/0'],),
                'op': kgb.SpyOpReturn([]),
            },
            {
                'args': (['cleartool', 'ls', '-short', '-nxname', '-vob_only',
                          'test-dir/empty-dir'],),
                'op': kgb.SpyOpReturn([]),
            },
            {
                'args': (['diff', '-uN', tmpfiles[2], tmpfiles[3]],),
                'op': kgb.SpyOpReturn(b''),
            },
            {
                'args': (['cleartool', 'describe', '-fmt', '%On',
                          'vob:test-dir/empty-dir'],),
                'op': kgb.SpyOpReturn('empty-dir-vob-oid'),
            },
            {
                'args': (['cleartool', 'describe', '-fmt', '%On',
                          'test-dir/empty-dir@@/main/0'],),
                'op': kgb.SpyOpReturn('empty-dir-old-oid'),
            },
            {
                'args': (['cleartool', 'describe', '-fmt', '%Vn',
                          'oid:empty-dir-old-oid'],),
                'op': kgb.SpyOpReturn('empty-dir-old-version'),
            },
            {
                'args': (['cleartool', 'describe', '-fmt', '%On',
                          'test-dir/empty-dir'],),
                'op': kgb.SpyOpReturn('empty-dir-new-oid'),
            },
            {
                'args': (['cleartool', 'describe', '-fmt', '%Vn',
                          'oid:empty-dir-new-oid'],),
                'op': kgb.SpyOpReturn('empty-dir-new-version'),
            },
            {
                'args': (['cleartool', 'describe', '-fmt', '%En',
                          'test-dir/empty-dir@@/main/0'],),
                'op': kgb.SpyOpReturn('empty-dir'),
            },
            {
                'args': (['cleartool', 'describe', '-fmt', '%En',
                          'test-dir/empty-dir'],),
                'op': kgb.SpyOpReturn('empty-dir'),
            },
        ]))

        changeset = [
            ('test-dir@@/main/0', 'test-dir'),
            ('test-dir/empty-dir@@/main/0', 'test-dir/empty-dir'),
        ]

        self.client.root_path = os.getcwd()
        repository_info = ClearCaseRepositoryInfo('/view/test/vob', 'vob')
        repository_info.is_legacy = False
        metadata = self.client._get_diff_metadata({
            'base': '--rbtools-checkedout-base',
            'tip': '--rbtools-checkedout-changeset',
        })

        diff = self.client._do_diff(changeset, repository_info, metadata)

        self.assertEqual(diff['diff'], _DIFFX_DIRECTORY_DIFF)<|MERGE_RESOLUTION|>--- conflicted
+++ resolved
@@ -10,13 +10,8 @@
 from rbtools.clients.clearcase import ClearCaseClient, ClearCaseRepositoryInfo
 from rbtools.clients.errors import SCMClientDependencyError, SCMError
 from rbtools.clients.tests import SCMClientTestCase
-<<<<<<< HEAD
 from rbtools.deprecation import RemovedInRBTools50Warning
 from rbtools.utils.checks import check_gnu_diff, check_install
-=======
-from rbtools.utils.checks import check_gnu_diff, check_install
-from rbtools.utils.filesystem import is_exe_in_path
->>>>>>> ded9ffea
 from rbtools.utils.process import execute
 
 
@@ -115,205 +110,6 @@
 ]
 
 
-<<<<<<< HEAD
-class ClearCaseClientTests(SCMClientTestCase):
-    """Unit tests for ClearCaseClient."""
-
-    scmclient_cls = ClearCaseClient
-
-    def setUp(self):
-        super(ClearCaseClientTests, self).setUp()
-
-        self.set_user_home(os.path.join(self.testdata_dir, 'homedir'))
-
-    def test_check_dependencies_with_found(self):
-        """Testing ClearCaseClient.check_dependencies with found"""
-        self.spy_on(check_install, op=kgb.SpyOpMatchAny([
-            {
-                'args': (['cleartool', 'help'],),
-                'op': kgb.SpyOpReturn(True),
-            },
-        ]))
-
-        client = self.build_client(setup=False)
-        client.check_dependencies()
-
-        self.assertSpyCallCount(check_install, 1)
-        self.assertSpyCalledWith(check_install, ['cleartool', 'help'])
-
-    def test_check_dependencies_with_missing(self):
-        """Testing ClearCaseClient.check_dependencies with dependencies
-        missing
-        """
-        self.spy_on(check_install, op=kgb.SpyOpReturn(False))
-
-        client = self.build_client(setup=False)
-
-        message = "Command line tools ('cleartool') are missing."
-
-        with self.assertRaisesMessage(SCMClientDependencyError, message):
-            client.check_dependencies()
-
-        self.assertSpyCallCount(check_install, 1)
-        self.assertSpyCalledWith(check_install, ['cleartool', 'help'])
-
-    def test_host_properties_with_deps_missing(self):
-        """Testing ClearCaseClient.host_properties with dependencies missing"""
-        self.spy_on(check_install, op=kgb.SpyOpReturn(False))
-        self.spy_on(RemovedInRBTools50Warning.warn)
-
-        client = self.build_client(setup=False)
-
-        # Make sure dependencies are checked for this test before we run
-        # host_properties(). This will be the expected setup flow.
-        self.assertFalse(client.has_dependencies())
-
-        with self.assertLogs(level='DEBUG') as ctx:
-            props = client.host_properties
-
-        self.assertIsNone(props)
-
-        self.assertEqual(
-            ctx.records[0].msg,
-            'Unable to execute "cleartool help": skipping ClearCase')
-        self.assertSpyNotCalled(RemovedInRBTools50Warning.warn)
-
-        self.assertSpyCallCount(check_install, 1)
-        self.assertSpyCalledWith(check_install, ['cleartool', 'help'])
-
-    def test_host_properties_with_deps_not_checked(self):
-        """Testing ClearCaseClient.host_properties with dependencies not
-        checked
-        """
-        # A False value is used just to ensure host_properties() bails early,
-        # and to minimize side-effects.
-        self.spy_on(check_install, op=kgb.SpyOpReturn(False))
-
-        client = self.build_client(setup=False)
-
-        message = re.escape(
-            'Either ClearCaseClient.setup() or '
-            'ClearCaseClient.has_dependencies() must be called before other '
-            'functions are used. This will be required starting in '
-            'RBTools 5.0.'
-        )
-
-        with self.assertLogs(level='DEBUG') as ctx:
-            with self.assertWarnsRegex(RemovedInRBTools50Warning, message):
-                client.host_properties
-
-        self.assertEqual(
-            ctx.records[0].msg,
-            'Unable to execute "cleartool help": skipping ClearCase')
-
-        self.assertSpyCallCount(check_install, 1)
-        self.assertSpyCalledWith(check_install, ['cleartool', 'help'])
-
-    def test_get_local_path_with_deps_missing(self):
-        """Testing ClearCaseClient.get_local_path with dependencies missing"""
-        self.spy_on(check_install, op=kgb.SpyOpReturn(False))
-        self.spy_on(RemovedInRBTools50Warning.warn)
-
-        client = self.build_client(setup=False)
-
-        # Make sure dependencies are checked for this test before we run
-        # get_local_path(). This will be the expected setup flow.
-        self.assertFalse(client.has_dependencies())
-
-        with self.assertLogs(level='DEBUG') as ctx:
-            local_path = client.get_local_path()
-
-        self.assertIsNone(local_path)
-
-        self.assertEqual(
-            ctx.records[0].msg,
-            'Unable to execute "cleartool help": skipping ClearCase')
-        self.assertSpyNotCalled(RemovedInRBTools50Warning.warn)
-
-        self.assertSpyCallCount(check_install, 1)
-        self.assertSpyCalledWith(check_install, ['cleartool', 'help'])
-
-    def test_get_local_path_with_deps_not_checked(self):
-        """Testing ClearCaseClient.get_local_path with dependencies not
-        checked
-        """
-        # A False value is used just to ensure get_local_path() bails early,
-        # and to minimize side-effects.
-        self.spy_on(check_install, op=kgb.SpyOpReturn(False))
-
-        client = self.build_client(setup=False)
-
-        message = re.escape(
-            'Either ClearCaseClient.setup() or '
-            'ClearCaseClient.has_dependencies() must be called before other '
-            'functions are used. This will be required starting in '
-            'RBTools 5.0.'
-        )
-
-        with self.assertLogs(level='DEBUG') as ctx:
-            with self.assertWarnsRegex(RemovedInRBTools50Warning, message):
-                client.get_local_path()
-
-        self.assertEqual(
-            ctx.records[0].msg,
-            'Unable to execute "cleartool help": skipping ClearCase')
-
-        self.assertSpyCallCount(check_install, 1)
-        self.assertSpyCalledWith(check_install, ['cleartool', 'help'])
-
-    def test_get_repository_info_with_deps_missing(self):
-        """Testing ClearCaseClient.get_repository_info with dependencies
-        missing
-        """
-        self.spy_on(check_install, op=kgb.SpyOpReturn(False))
-        self.spy_on(RemovedInRBTools50Warning.warn)
-
-        client = self.build_client(setup=False)
-
-        # Make sure dependencies are checked for this test before we run
-        # get_repository_info(). This will be the expected setup flow.
-        self.assertFalse(client.has_dependencies())
-
-        with self.assertLogs(level='DEBUG') as ctx:
-            repository_info = client.get_repository_info()
-
-        self.assertIsNone(repository_info)
-
-        self.assertEqual(
-            ctx.records[0].msg,
-            'Unable to execute "cleartool help": skipping ClearCase')
-
-        self.assertSpyCallCount(check_install, 1)
-        self.assertSpyCalledWith(check_install, ['cleartool', 'help'])
-
-    def test_get_repository_info_with_deps_not_checked(self):
-        """Testing ClearCaseClient.get_repository_info with dependencies
-        not checked
-        """
-        # A False value is used just to ensure get_repository_info() bails
-        # early, and to minimize side-effects.
-        self.spy_on(check_install, op=kgb.SpyOpReturn(False))
-
-        client = self.build_client(setup=False)
-
-        message = re.escape(
-            'Either ClearCaseClient.setup() or '
-            'ClearCaseClient.has_dependencies() must be called before other '
-            'functions are used. This will be required starting in '
-            'RBTools 5.0.'
-        )
-
-        with self.assertLogs(level='DEBUG') as ctx:
-            with self.assertWarnsRegex(RemovedInRBTools50Warning, message):
-                client.get_repository_info()
-
-        self.assertEqual(
-            ctx.records[0].msg,
-            'Unable to execute "cleartool help": skipping ClearCase')
-
-        self.assertSpyCallCount(check_install, 1)
-        self.assertSpyCalledWith(check_install, ['cleartool', 'help'])
-=======
 _LEGACY_DIFF = b"""--- vob/test2.py@@/main/1\t2022-05-23 20:10:38.578433000 +0000
 +++ vob/test2.py\t2022-05-23 20:11:11.050410000 +0000
 ==== test2.py-fake-oid test2.py-fake-oid ====
@@ -564,22 +360,204 @@
 """
 
 
-class ClearCaseClientTests(kgb.SpyAgency, SCMClientTestCase):
+class ClearCaseClientTests(SCMClientTestCase):
     """Unit tests for ClearCaseClient."""
+
+    scmclient_cls = ClearCaseClient
 
     def setUp(self):
         super(ClearCaseClientTests, self).setUp()
 
-        self.set_user_home(
-            os.path.join(self.testdata_dir, 'homedir'))
-
-        self.spy_on(check_install, op=kgb.SpyOpReturn(True))
-        self.spy_on(ClearCaseClient._get_host_info,
-                    op=kgb.SpyOpReturn({}),
-                    owner=ClearCaseClient)
-
-        self.client = ClearCaseClient(options=self.options)
->>>>>>> ded9ffea
+        self.set_user_home(os.path.join(self.testdata_dir, 'homedir'))
+
+    def test_check_dependencies_with_found(self):
+        """Testing ClearCaseClient.check_dependencies with found"""
+        self.spy_on(check_install, op=kgb.SpyOpMatchAny([
+            {
+                'args': (['cleartool', 'help'],),
+                'op': kgb.SpyOpReturn(True),
+            },
+        ]))
+
+        client = self.build_client(setup=False)
+        client.check_dependencies()
+
+        self.assertSpyCallCount(check_install, 1)
+        self.assertSpyCalledWith(check_install, ['cleartool', 'help'])
+
+    def test_check_dependencies_with_missing(self):
+        """Testing ClearCaseClient.check_dependencies with dependencies
+        missing
+        """
+        self.spy_on(check_install, op=kgb.SpyOpReturn(False))
+
+        client = self.build_client(setup=False)
+
+        message = "Command line tools ('cleartool') are missing."
+
+        with self.assertRaisesMessage(SCMClientDependencyError, message):
+            client.check_dependencies()
+
+        self.assertSpyCallCount(check_install, 1)
+        self.assertSpyCalledWith(check_install, ['cleartool', 'help'])
+
+    def test_host_properties_with_deps_missing(self):
+        """Testing ClearCaseClient.host_properties with dependencies missing"""
+        self.spy_on(check_install, op=kgb.SpyOpReturn(False))
+        self.spy_on(RemovedInRBTools50Warning.warn)
+
+        client = self.build_client(setup=False)
+
+        # Make sure dependencies are checked for this test before we run
+        # host_properties(). This will be the expected setup flow.
+        self.assertFalse(client.has_dependencies())
+
+        with self.assertLogs(level='DEBUG') as ctx:
+            props = client.host_properties
+
+        self.assertIsNone(props)
+
+        self.assertEqual(
+            ctx.records[0].msg,
+            'Unable to execute "cleartool help": skipping ClearCase')
+        self.assertSpyNotCalled(RemovedInRBTools50Warning.warn)
+
+        self.assertSpyCallCount(check_install, 1)
+        self.assertSpyCalledWith(check_install, ['cleartool', 'help'])
+
+    def test_host_properties_with_deps_not_checked(self):
+        """Testing ClearCaseClient.host_properties with dependencies not
+        checked
+        """
+        # A False value is used just to ensure host_properties() bails early,
+        # and to minimize side-effects.
+        self.spy_on(check_install, op=kgb.SpyOpReturn(False))
+
+        client = self.build_client(setup=False)
+
+        message = re.escape(
+            'Either ClearCaseClient.setup() or '
+            'ClearCaseClient.has_dependencies() must be called before other '
+            'functions are used. This will be required starting in '
+            'RBTools 5.0.'
+        )
+
+        with self.assertLogs(level='DEBUG') as ctx:
+            with self.assertWarnsRegex(RemovedInRBTools50Warning, message):
+                client.host_properties
+
+        self.assertEqual(
+            ctx.records[0].msg,
+            'Unable to execute "cleartool help": skipping ClearCase')
+
+        self.assertSpyCallCount(check_install, 1)
+        self.assertSpyCalledWith(check_install, ['cleartool', 'help'])
+
+    def test_get_local_path_with_deps_missing(self):
+        """Testing ClearCaseClient.get_local_path with dependencies missing"""
+        self.spy_on(check_install, op=kgb.SpyOpReturn(False))
+        self.spy_on(RemovedInRBTools50Warning.warn)
+
+        client = self.build_client(setup=False)
+
+        # Make sure dependencies are checked for this test before we run
+        # get_local_path(). This will be the expected setup flow.
+        self.assertFalse(client.has_dependencies())
+
+        with self.assertLogs(level='DEBUG') as ctx:
+            local_path = client.get_local_path()
+
+        self.assertIsNone(local_path)
+
+        self.assertEqual(
+            ctx.records[0].msg,
+            'Unable to execute "cleartool help": skipping ClearCase')
+        self.assertSpyNotCalled(RemovedInRBTools50Warning.warn)
+
+        self.assertSpyCallCount(check_install, 1)
+        self.assertSpyCalledWith(check_install, ['cleartool', 'help'])
+
+    def test_get_local_path_with_deps_not_checked(self):
+        """Testing ClearCaseClient.get_local_path with dependencies not
+        checked
+        """
+        # A False value is used just to ensure get_local_path() bails early,
+        # and to minimize side-effects.
+        self.spy_on(check_install, op=kgb.SpyOpReturn(False))
+
+        client = self.build_client(setup=False)
+
+        message = re.escape(
+            'Either ClearCaseClient.setup() or '
+            'ClearCaseClient.has_dependencies() must be called before other '
+            'functions are used. This will be required starting in '
+            'RBTools 5.0.'
+        )
+
+        with self.assertLogs(level='DEBUG') as ctx:
+            with self.assertWarnsRegex(RemovedInRBTools50Warning, message):
+                client.get_local_path()
+
+        self.assertEqual(
+            ctx.records[0].msg,
+            'Unable to execute "cleartool help": skipping ClearCase')
+
+        self.assertSpyCallCount(check_install, 1)
+        self.assertSpyCalledWith(check_install, ['cleartool', 'help'])
+
+    def test_get_repository_info_with_deps_missing(self):
+        """Testing ClearCaseClient.get_repository_info with dependencies
+        missing
+        """
+        self.spy_on(check_install, op=kgb.SpyOpReturn(False))
+        self.spy_on(RemovedInRBTools50Warning.warn)
+
+        client = self.build_client(setup=False)
+
+        # Make sure dependencies are checked for this test before we run
+        # get_repository_info(). This will be the expected setup flow.
+        self.assertFalse(client.has_dependencies())
+
+        with self.assertLogs(level='DEBUG') as ctx:
+            repository_info = client.get_repository_info()
+
+        self.assertIsNone(repository_info)
+
+        self.assertEqual(
+            ctx.records[0].msg,
+            'Unable to execute "cleartool help": skipping ClearCase')
+
+        self.assertSpyCallCount(check_install, 1)
+        self.assertSpyCalledWith(check_install, ['cleartool', 'help'])
+
+    def test_get_repository_info_with_deps_not_checked(self):
+        """Testing ClearCaseClient.get_repository_info with dependencies
+        not checked
+        """
+        # A False value is used just to ensure get_repository_info() bails
+        # early, and to minimize side-effects.
+        self.spy_on(check_install, op=kgb.SpyOpReturn(False))
+
+        client = self.build_client(setup=False)
+
+        message = re.escape(
+            'Either ClearCaseClient.setup() or '
+            'ClearCaseClient.has_dependencies() must be called before other '
+            'functions are used. This will be required starting in '
+            'RBTools 5.0.'
+        )
+
+        with self.assertLogs(level='DEBUG') as ctx:
+            with self.assertWarnsRegex(RemovedInRBTools50Warning, message):
+                client.get_repository_info()
+
+        self.assertEqual(
+            ctx.records[0].msg,
+            'Unable to execute "cleartool help": skipping ClearCase')
+
+        self.assertSpyCallCount(check_install, 1)
+        self.assertSpyCalledWith(check_install, ['cleartool', 'help'])
+
 
     def test_get_local_path_outside_view(self):
         """Testing ClearCaseClient.get_local_path outside of view"""
@@ -1111,12 +1089,8 @@
         client = self.build_client(allow_dep_checks=False)
 
         self.assertEqual(
-<<<<<<< HEAD
-            client._diff_directory('.@@/main/1', '.@@/main/CHECKEDOUT'),
-=======
-            self.client._get_file_changes_from_directories(
+            client._get_file_changes_from_directories(
                 '.@@/main/1', '.@@/main/CHECKEDOUT'),
->>>>>>> ded9ffea
             {
                 'added': {('.@@/main/CHECKEDOUT/test4.py',
                            'test4.py-fake-oid')},
@@ -1128,6 +1102,9 @@
 
     def test_diff_legacy(self):
         """Testing ClearCaseClient._do_diff in legacy mode"""
+        self.spy_on(ClearCaseClient._get_host_info,
+                    op=kgb.SpyOpReturn({}),
+                    owner=ClearCaseClient)
         self.spy_on(execute, op=kgb.SpyOpMatchInOrder([
             {
                 'args': (['cleartool', 'describe', '-fmt', '%m', 'test2.py'],),
@@ -1227,19 +1204,23 @@
             ('test.py@@/main/1', 'test.py'),
         ]
 
-        self.client.root_path = os.getcwd()
+        client = self.build_client(allow_dep_checks=False)
+        client.root_path = os.getcwd()
         repository_info = ClearCaseRepositoryInfo('/view/test/vob', 'vob')
-        metadata = self.client._get_diff_metadata({
+        metadata = client._get_diff_metadata({
             'base': '--rbtools-checkedout-base',
             'tip': '--rbtools-checkedout-changeset',
         })
 
-        diff = self.client._do_diff(changeset, repository_info, metadata)
+        diff = client._do_diff(changeset, repository_info, metadata)
 
         self.assertEqual(diff['diff'], _LEGACY_DIFF)
 
     def test_diff_diffx(self):
         """Testing ClearCaseClient._do_diff in diffx mode"""
+        self.spy_on(ClearCaseClient._get_host_info,
+                    op=kgb.SpyOpReturn({}),
+                    owner=ClearCaseClient)
         self.spy_on(execute, op=kgb.SpyOpMatchInOrder([
             {
                 'args': (['cleartool', 'describe', '-fmt', '%m', 'test2.py'],),
@@ -1356,15 +1337,16 @@
             ('test.pdf@@/main/0', 'test.pdf'),
         ]
 
-        self.client.root_path = os.getcwd()
+        client = self.build_client(allow_dep_checks=False)
+        client.root_path = os.getcwd()
         repository_info = ClearCaseRepositoryInfo('/view/test/vob', 'vob')
         repository_info.is_legacy = False
-        metadata = self.client._get_diff_metadata({
+        metadata = client._get_diff_metadata({
             'base': '--rbtools-checkedout-base',
             'tip': '--rbtools-checkedout-changeset',
         })
 
-        diff = self.client._do_diff(changeset, repository_info, metadata)
+        diff = client._do_diff(changeset, repository_info, metadata)
 
         self.assertEqual(diff['diff'], _DIFFX_DIFF)
 
@@ -1373,6 +1355,9 @@
         mode
         """
         tmpfiles = self.precreate_tempfiles(4)
+        self.spy_on(ClearCaseClient._get_host_info,
+                    op=kgb.SpyOpReturn({}),
+                    owner=ClearCaseClient)
         self.spy_on(execute, op=kgb.SpyOpMatchInOrder([
             {
                 'args': (['cleartool', 'describe', '-fmt', '%m', 'test-dir'],),
@@ -1463,14 +1448,15 @@
             ('test-dir/empty-dir@@/main/0', 'test-dir/empty-dir'),
         ]
 
-        self.client.root_path = os.getcwd()
+        client = self.build_client(allow_dep_checks=False)
+        client.root_path = os.getcwd()
         repository_info = ClearCaseRepositoryInfo('/view/test/vob', 'vob')
-        metadata = self.client._get_diff_metadata({
+        metadata = client._get_diff_metadata({
             'base': '--rbtools-checkedout-base',
             'tip': '--rbtools-checkedout-changeset',
         })
 
-        diff = self.client._do_diff(changeset, repository_info, metadata)
+        diff = client._do_diff(changeset, repository_info, metadata)
 
         self.assertEqual(diff['diff'], _LEGACY_DIRECTORY_DIFF)
 
@@ -1479,6 +1465,9 @@
         mode
         """
         tmpfiles = self.precreate_tempfiles(4)
+        self.spy_on(ClearCaseClient._get_host_info,
+                    op=kgb.SpyOpReturn({}),
+                    owner=ClearCaseClient)
         self.spy_on(execute, op=kgb.SpyOpMatchInOrder([
             {
                 'args': (['cleartool', 'describe', '-fmt', '%m', 'test-dir'],),
@@ -1619,14 +1608,15 @@
             ('test-dir/empty-dir@@/main/0', 'test-dir/empty-dir'),
         ]
 
-        self.client.root_path = os.getcwd()
+        client = self.build_client(allow_dep_checks=False)
+        client.root_path = os.getcwd()
         repository_info = ClearCaseRepositoryInfo('/view/test/vob', 'vob')
         repository_info.is_legacy = False
-        metadata = self.client._get_diff_metadata({
+        metadata = client._get_diff_metadata({
             'base': '--rbtools-checkedout-base',
             'tip': '--rbtools-checkedout-changeset',
         })
 
-        diff = self.client._do_diff(changeset, repository_info, metadata)
+        diff = client._do_diff(changeset, repository_info, metadata)
 
         self.assertEqual(diff['diff'], _DIFFX_DIRECTORY_DIFF)